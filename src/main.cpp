--- conflicted
+++ resolved
@@ -358,9 +358,8 @@
                 << " time=" << pmesh->time << " dt=" << pmesh->dt <<std::endl;
     }
 
-<<<<<<< HEAD
-    //pmesh->UpdateOneStep();
-    //TODO: this needs to be moved in a function in Mesh, maybe called
+    //ptlist->DoTaskList(pmesh);
+    //TODO: needs to put chemistry in a tasklist
     //someting like operater split
 #ifdef INCLUDE_CHEMISTRY
     if (CHEMISTRY_ENABLED) {
@@ -381,9 +380,6 @@
       }
     }
 #endif
-=======
-    ptlist->DoTaskList(pmesh);
->>>>>>> 9ad81993
 
     pmesh->ncycle++;
     pmesh->time += pmesh->dt;
