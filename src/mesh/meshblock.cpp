--- conflicted
+++ resolved
@@ -32,15 +32,10 @@
 #include "../hydro/hydro.hpp"
 #include "../parameter_input.hpp"
 #include "../reconstruct/reconstruction.hpp"
-<<<<<<< HEAD
 #include "../radiation/radiation.hpp"
 #include "../species/species.hpp" 
-
-// this class header
-=======
 #include "../utils/buffer_utils.hpp"
 #include "mesh.hpp"
->>>>>>> d4860c85
 #include "mesh_refinement.hpp"
 #include "meshblock_tree.hpp"
 
@@ -442,8 +437,7 @@
   }
   if (MAGNETIC_FIELDS_ENABLED)
     size+=(pfield->b.x1f.GetSizeInBytes()+pfield->b.x2f.GetSizeInBytes()
-<<<<<<< HEAD
-          +pfield->b.x3f.GetSizeInBytes());
+           +pfield->b.x3f.GetSizeInBytes());
   // please add the size counter here when new physics is introduced
 #ifdef INCLUDE_CHEMISTRY
   size+=pspec->s.GetSizeInBytes();
@@ -451,9 +445,6 @@
   if (RADIATION_ENABLED){
     size+=prad->ir.GetSizeInBytes();
   }
-=======
-           +pfield->b.x3f.GetSizeInBytes());
->>>>>>> d4860c85
   if (SELF_GRAVITY_ENABLED)
     size+=pgrav->phi.GetSizeInBytes();
 
