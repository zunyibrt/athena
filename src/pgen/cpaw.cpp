//========================================================================================
// Athena++ astrophysical MHD code
// Copyright(C) 2014 James M. Stone <jmstone@princeton.edu> and other code contributors
// Licensed under the 3-clause BSD License, see LICENSE file for details
//========================================================================================
//! \file cpaw.c
//  \brief Circularly polarized Alfven wave (CPAW) for 1D/2D/3D problems
//
// In 1D, the problem is setup along one of the three coordinate axes (specified by
// setting [ang_2,ang_3] = 0.0 or PI/2 in the input file).  In 2D/3D this routine
// automatically sets the wavevector along the domain diagonal.
//
// Can be used for [standing/traveling] waves [(problem/v_par=1.0)/(problem/v_par=0.0)]
//
// REFERENCE: G. Toth,  "The div(B)=0 constraint in shock capturing MHD codes", JCP,
//   161, 605 (2000)

// C headers

// C++ headers
#include <algorithm>
<<<<<<< HEAD
#include <cmath>      // std::sqrt(), std::fabs()
=======
#include <cmath>      // sqrt()
#include <cstdio>     // fopen(), fprintf(), freopen()
>>>>>>> b3456ce4
#include <iostream>   // endl
#include <sstream>    // stringstream
#include <stdexcept>  // runtime_error
#include <string>     // c_str()

// Athena++ headers
#include "../athena.hpp"
#include "../athena_arrays.hpp"
#include "../coordinates/coordinates.hpp"
#include "../eos/eos.hpp"
#include "../field/field.hpp"
#include "../hydro/hydro.hpp"
#include "../mesh/mesh.hpp"
#include "../parameter_input.hpp"
#include "../reconstruct/reconstruction.hpp"

#if !MAGNETIC_FIELDS_ENABLED
#error "This problem generator requires magnetic fields"
#endif

namespace {
// Parameters which define initial solution -- made global so that they can be shared
// with functions A1,2,3 which compute vector potentials
<<<<<<< HEAD
static Real den, pres, gm1, b_par, b_perp, v_perp, v_par;
static Real ang_2, ang_3; // Rotation angles about the y and z' axis
static bool ang_2_vert, ang_3_vert; // Switches to set ang_2 and/or ang_3 to pi/2
static Real fac, sin_a2, cos_a2, sin_a3, cos_a3;
static Real lambda, k_par; // Wavelength, 2*PI/wavelength

// functions to compute vector potential to initialize the solution
static Real A1(const Real x1, const Real x2, const Real x3);
static Real A2(const Real x1, const Real x2, const Real x3);
static Real A3(const Real x1, const Real x2, const Real x3);

// edge-averaged values
static Real A1_ave(const Real x1f, const Real x1f_ip1, const Real x2, const Real x3);
static Real A2_ave(const Real x1, const Real x2f, const Real x2f_jp1, const Real x3);
static Real A3_ave(const Real x1, const Real x2, const Real x3f, const Real x3f_kp1);
=======
Real den, pres, gm1, b_par, b_perp, v_perp, v_par;
Real ang_2, ang_3; // Rotation angles about the y and z' axis
Real fac, sin_a2, cos_a2, sin_a3, cos_a3;
Real lambda, k_par; // Wavelength, 2*PI/wavelength

// functions to compute vector potential to initialize the solution
Real A1(const Real x1, const Real x2, const Real x3);
Real A2(const Real x1, const Real x2, const Real x3);
Real A3(const Real x1, const Real x2, const Real x3);
} // namespace
>>>>>>> b3456ce4

//========================================================================================
//! \fn void Mesh::InitUserMeshData(ParameterInput *pin)
//  \brief Function to initialize problem-specific data in mesh class.  Can also be used
//  to initialize variables which are global to (and therefore can be passed to) other
//  functions in this file.  Called in Mesh constructor.
//========================================================================================

void Mesh::InitUserMeshData(ParameterInput *pin) {
  // Initialize magnetic field parameters
  // For wavevector along coordinate axes, set desired values of ang_2/ang_3.
  //    For example, for 1D problem use ang_2 = ang_3 = 0.0
  //    For wavevector along grid diagonal, do not input values for ang_2/ang_3.
  // Code below will automatically calculate these imposing periodicity and exactly one
  // wavelength along each grid direction
  b_par = pin->GetReal("problem","b_par");
  b_perp = pin->GetReal("problem","b_perp");
  v_par = pin->GetReal("problem","v_par");
  ang_2 = pin->GetOrAddReal("problem","ang_2",-999.9);
  ang_3 = pin->GetOrAddReal("problem","ang_3",-999.9);
  ang_2_vert = pin->GetOrAddBoolean("problem", "ang_2_vert", false);
  ang_3_vert = pin->GetOrAddBoolean("problem", "ang_3_vert", false);
  Real dir = pin->GetOrAddReal("problem","dir",1); // right(1)/left(2) polarization
  if (NON_BAROTROPIC_EOS) {
    Real gam   = pin->GetReal("hydro","gamma");
    gm1 = (gam - 1.0);
  }
  pres = pin->GetReal("problem","pres");
  den = 1.0;

  Real x1size = mesh_size.x1max - mesh_size.x1min;
  Real x2size = mesh_size.x2max - mesh_size.x2min;
  Real x3size = mesh_size.x3max - mesh_size.x3min;

  // User should never input -999.9 in angles
  if (ang_3 == -999.9) ang_3 = std::atan(x1size/x2size);
  sin_a3 = std::sin(ang_3);
  cos_a3 = std::cos(ang_3);

<<<<<<< HEAD
  // Override ang_3 input and hardcode vertical (along x2 axis) wavevector
  if (ang_3_vert == true) {
    sin_a3 = 1.0;
    cos_a3 = 0.0;
    ang_3 = 0.5*M_PI;
  }

  if (ang_2 == -999.9) ang_2 = atan(0.5*(x1size*cos_a3 + x2size*sin_a3)/x3size);
  sin_a2 = sin(ang_2);
  cos_a2 = cos(ang_2);
=======
  if (ang_2 == -999.9) ang_2 = std::atan(0.5*(x1size*cos_a3 + x2size*sin_a3)/x3size);
  sin_a2 = std::sin(ang_2);
  cos_a2 = std::cos(ang_2);
>>>>>>> b3456ce4

  // Override ang_2 input and hardcode vertical (along x3 axis) wavevector
  if (ang_2_vert == true) {
    sin_a2 = 1.0;
    cos_a2 = 0.0;
    ang_2 = 0.5*M_PI;
  }

  Real x1 = x1size*cos_a2*cos_a3;
  Real x2 = x2size*cos_a2*sin_a3;
  Real x3 = x3size*sin_a2;

  // For lambda choose the smaller of the 3
  lambda = x1;
  if (mesh_size.nx2 > 1 && ang_3 != 0.0) lambda = std::min(lambda,x2);
  if (mesh_size.nx3 > 1 && ang_2 != 0.0) lambda = std::min(lambda,x3);

  // If cos_a2 or cos_a3 = 0, need to override lambda
  if (ang_3_vert == true)
    lambda = x2;
  if (ang_2_vert == true)
    lambda = x3;

  // Initialize k_parallel
  k_par = 2.0*(PI)/lambda;
  v_perp = b_perp/std::sqrt(den);

  if (dir == 1) // right polarization
    fac = 1.0;
  else          // left polarization
    fac = -1.0;
  return;
}

//========================================================================================
//! \fn void Mesh::UserWorkAfterLoop(ParameterInput *pin)
//  \brief Compute L1 error in CPAW and output to file
//========================================================================================

void Mesh::UserWorkAfterLoop(ParameterInput *pin) {
  if (!pin->GetOrAddBoolean("problem","compute_error",false)) return;

  // Initialize errors to zero
  Real err[NHYDRO+NFIELD];
  for (int i=0; i<(NHYDRO+NFIELD); ++i) err[i]=0.0;

  MeshBlock *pmb = pblock;
<<<<<<< HEAD
  BoundaryValues *pbval;
  while (pmb != NULL) {
    pbval=pmb->pbval;
    int il=pmb->is, iu=pmb->ie, jl=pmb->js, ju=pmb->je, kl=pmb->ks, ku=pmb->ke;
    // adjust loop limits for fourth order error calculation
    //------------------------------------------------
    if (pmb->precon->correct_err == true) {
      // Expand loop limits on all sides by one
      if (pbval->nblevel[1][1][0]!=-1) il-=1;
      if (pbval->nblevel[1][1][2]!=-1) iu+=1;
      if (pbval->nblevel[1][0][1]!=-1) jl-=1;
      if (pbval->nblevel[1][2][1]!=-1) ju+=1;
      if (pbval->nblevel[0][1][1]!=-1) kl-=1;
      if (pbval->nblevel[2][1][1]!=-1) ku+=1;
    }
    // Save analytic solution of conserved variables in 4D scratch array
    AthenaArray<Real> cons_;
    int ncells1 = pmb->block_size.nx1 + 2*(NGHOST);
    int ncells2 = 1, ncells3 = 1;
    if (pmb->block_size.nx2 > 1) ncells2 = pmb->block_size.nx2 + 2*(NGHOST);
    if (pmb->block_size.nx3 > 1) ncells3 = pmb->block_size.nx3 + 2*(NGHOST);
    // Even for MHD, there are only cell-centered mesh variables
    int ncells4 = NHYDRO + NFIELD;
    int nl = 0;
    int nu = ncells4-1;
    cons_.NewAthenaArray(ncells4, ncells3, ncells2, ncells1);

    //  Compute errors at cell centers
    for (int k=kl; k<=ku; k++) {
      for (int j=jl; j<=ju; j++) {
        for (int i=il; i<=iu; i++) {
          Real x = cos_a2*(pmb->pcoord->x1v(i)*cos_a3 + pmb->pcoord->x2v(j)*sin_a3)
              + pmb->pcoord->x3v(k)*sin_a2;
          Real sn = sin(k_par*x);
          Real cs = fac*cos(k_par*x);
=======
  while (pmb != nullptr) {
    //  Compute errors
    for (int k=pmb->ks; k<=pmb->ke; k++) {
      for (int j=pmb->js; j<=pmb->je; j++) {
        for (int i=pmb->is; i<=pmb->ie; i++) {
          Real x = cos_a2*(pmb->pcoord->x1v(i)*cos_a3 + pmb->pcoord->x2v(j)*sin_a3)
                   + pmb->pcoord->x3v(k)*sin_a2;
          Real sn = std::sin(k_par*x);
          Real cs = fac*std::cos(k_par*x);

          err[IDN] += std::fabs(den - pmb->phydro->u(IDN,k,j,i));
>>>>>>> b3456ce4

          Real mx = den*v_par;
          Real my = -fac*den*v_perp*sn;
          Real mz = -fac*den*v_perp*cs;
          Real m1 = mx*cos_a2*cos_a3 - my*sin_a3 - mz*sin_a2*cos_a3;
          Real m2 = mx*cos_a2*sin_a3 + my*cos_a3 - mz*sin_a2*sin_a3;
          Real m3 = mx*sin_a2                    + mz*cos_a2;
<<<<<<< HEAD

          // Store analytic solution at cell-centers
          cons_(IDN,k,j,i) = den;
          cons_(IM1,k,j,i) = m1;
          cons_(IM2,k,j,i) = m2;
          cons_(IM3,k,j,i) = m3;
=======
          err[IM1] += std::fabs(m1 - pmb->phydro->u(IM1,k,j,i));
          err[IM2] += std::fabs(m2 - pmb->phydro->u(IM2,k,j,i));
          err[IM3] += std::fabs(m3 - pmb->phydro->u(IM3,k,j,i));
>>>>>>> b3456ce4

          Real bx = b_par;
          Real by = b_perp*sn;
          Real bz = b_perp*cs;
          Real b1 = bx*cos_a2*cos_a3 - by*sin_a3 - bz*sin_a2*cos_a3;
          Real b2 = bx*cos_a2*sin_a3 + by*cos_a3 - bz*sin_a2*sin_a3;
          Real b3 = bx*sin_a2                    + bz*cos_a2;
<<<<<<< HEAD
          cons_(NHYDRO+IB1,k,j,i) = b1;
          cons_(NHYDRO+IB2,k,j,i) = b2;
          cons_(NHYDRO+IB3,k,j,i) = b3;

          if (NON_BAROTROPIC_EOS) {
            Real e0 = pres/gm1 + 0.5*(m1*m1 + m2*m2 + m3*m3)/den
                + 0.5*(b1*b1+b2*b2+b3*b3);
            cons_(IEN,k,j,i) = e0;
          }
        }
      }
    }
    // begin fourth-order error correction
    // -------------------------------
    if (pmb->precon->correct_err == true) {
      // Restore loop limits to real cells only
      il=pmb->is, iu=pmb->ie, jl=pmb->js, ju=pmb->je, kl=pmb->ks, ku=pmb->ke;

      // Compute and store Laplacian of cell-centered conserved variables, Hydro and Bcc
      AthenaArray<Real> delta_cons_;
      delta_cons_.NewAthenaArray(ncells4, ncells3, ncells2, ncells1);
      pmb->pcoord->Laplacian(cons_, delta_cons_, il, iu, jl, ju, kl, ku, nl, nu);

      // TODO(kfelker): assuming uniform mesh with dx1f=dx2f=dx3f, so this factors out
      // TODO(kfelker): also, this may need to be dx1v, since Laplacian is cell-centered
      Real h = pmb->pcoord->dx1f(il);  // pco->dx1f(i); inside loop
      Real C = (h*h)/24.0;

      // Compute fourth-order approximation to cell-averaged conserved variables
      for (int n=nl; n<=nu; ++n) {
        for (int k=kl; k<=ku; ++k) {
          for (int j=jl; j<=ju; ++j) {
            for (int i=il; i<=iu; ++i) {
              cons_(n,k,j,i) = cons_(n,k,j,i) + C*delta_cons_(n,k,j,i);
            }
          }
        }
      }
    } // end if (pmb->precon->correct_err == true)
    // ------- end fourth-order error calculation

    for (int k=kl; k<=ku; ++k) {
      for (int j=jl; j<=ju; ++j) {
        for (int i=il; i<=iu; ++i) {
          // Load cell-averaged <U>, either midpoint approx. or fourth-order approx
          Real den = cons_(IDN,k,j,i);
          Real m1 = cons_(IM1,k,j,i);
          Real m2 = cons_(IM2,k,j,i);
          Real m3 = cons_(IM3,k,j,i);
          // Weight l1 error by cell volume
          Real vol = pmb->pcoord->GetCellVolume(k, j, i);

          err[IDN] += std::fabs(den - pmb->phydro->u(IDN,k,j,i))*vol;
          err[IM1] += std::fabs(m1 - pmb->phydro->u(IM1,k,j,i))*vol;
          err[IM2] += std::fabs(m2 - pmb->phydro->u(IM2,k,j,i))*vol;
          err[IM3] += std::fabs(m3 - pmb->phydro->u(IM3,k,j,i))*vol;

          Real b1 = cons_(NHYDRO+IB1,k,j,i);
          Real b2 = cons_(NHYDRO+IB2,k,j,i);
          Real b3 = cons_(NHYDRO+IB3,k,j,i);
          err[NHYDRO + IB1] += std::fabs(b1 - pmb->pfield->bcc(IB1,k,j,i))*vol;
          err[NHYDRO + IB2] += std::fabs(b2 - pmb->pfield->bcc(IB2,k,j,i))*vol;
          err[NHYDRO + IB3] += std::fabs(b3 - pmb->pfield->bcc(IB3,k,j,i))*vol;

          if (NON_BAROTROPIC_EOS) {
            Real e0 = cons_(IEN,k,j,i);
            err[IEN] += std::fabs(e0 - pmb->phydro->u(IEN,k,j,i))*vol;
          }
        }
      }
    }
    // TODO(kfelker): don't de/allocate per MeshBlock
    cons_.DeleteAthenaArray();
=======
          err[NHYDRO + IB1] += std::fabs(b1 - pmb->pfield->bcc(IB1,k,j,i));
          err[NHYDRO + IB2] += std::fabs(b2 - pmb->pfield->bcc(IB2,k,j,i));
          err[NHYDRO + IB3] += std::fabs(b3 - pmb->pfield->bcc(IB3,k,j,i));

          if (NON_BAROTROPIC_EOS) {
            Real e0 = pres/gm1 + 0.5*(m1*m1 + m2*m2 + m3*m3)/den
                      + 0.5*(b1*b1+b2*b2+b3*b3);
            err[IEN] += std::fabs(e0 - pmb->phydro->u(IEN,k,j,i));
          }
        }
      }
    }
>>>>>>> b3456ce4
    pmb=pmb->next;
  }

  // TODO(kfelker): extend to MPI and l1, lmax errors like linear_wave.cpp
  // normalize errors by volume
  Real vol= (mesh_size.x1max-mesh_size.x1min)*(mesh_size.x2max-mesh_size.x2min)
      *(mesh_size.x3max-mesh_size.x3min);
  for (int i=0; i<(NHYDRO+NFIELD); ++i) err[i] = err[i]/vol;

  // compute RMS error
  Real rms_err = 0.0;
  for (int i=0; i<(NHYDRO+NFIELD); ++i) rms_err += SQR(err[i]);
  rms_err = std::sqrt(rms_err);

  // open output file and write out errors
  std::string fname;
  fname.assign("cpaw-errors.dat");
  std::stringstream msg;
  FILE *pfile;

  // The file exists -- reopen the file in append mode
  if ((pfile = std::fopen(fname.c_str(),"r")) != nullptr) {
    if ((pfile = std::freopen(fname.c_str(),"a",pfile)) == nullptr) {
      msg << "### FATAL ERROR in function [Mesh::UserWorkAfterLoop]"
          << std::endl << "Error output file could not be opened" <<std::endl;
      ATHENA_ERROR(msg);
    }

    // The file does not exist -- open the file in write mode and add headers
  } else {
    if ((pfile = std::fopen(fname.c_str(),"w")) == nullptr) {
      msg << "### FATAL ERROR in function [Mesh::UserWorkAfterLoop]"
          << std::endl << "Error output file could not be opened" <<std::endl;
      ATHENA_ERROR(msg);
    }
    std::fprintf(pfile,"# Nx1  Nx2  Nx3  Ncycle  RMS-Error  d  M1  M2  M3");
    if (NON_BAROTROPIC_EOS) std::fprintf(pfile,"  E");
    std::fprintf(pfile,"  B1c  B2c  B3c");
    std::fprintf(pfile,"\n");
  }

  // write errors
  std::fprintf(pfile,"%d  %d",mesh_size.nx1,mesh_size.nx2);
  std::fprintf(pfile,"  %d  %d  %e",mesh_size.nx3,ncycle,rms_err);
  std::fprintf(pfile,"  %e  %e  %e  %e",err[IDN],err[IM1],err[IM2],err[IM3]);
  if (NON_BAROTROPIC_EOS) std::fprintf(pfile,"  %e",err[IEN]);
  std::fprintf(pfile,"  %e  %e  %e",err[NHYDRO+IB1],err[NHYDRO+IB2],err[NHYDRO+IB3]);
  std::fprintf(pfile,"\n");
  std::fclose(pfile);

  return;
}

//========================================================================================
//! \fn ProblemGenerator
//  \brief circularly polarized Alfven wave problem generator for 1D/2D/3D problems.
//========================================================================================

void MeshBlock::ProblemGenerator(ParameterInput *pin) {
  AthenaArray<Real> a1, a2, a3;
  // nxN != ncellsN, in general. Allocate to extend through ghost zones, regardless # dim
  int nx1 = block_size.nx1 + 2*NGHOST;
  int nx2 = block_size.nx2 + 2*NGHOST;
  int nx3 = block_size.nx3 + 2*NGHOST;
  a1.NewAthenaArray(nx3, nx2, nx1);
  a2.NewAthenaArray(nx3, nx2, nx1);
  a3.NewAthenaArray(nx3, nx2, nx1);

  int level = loc.level;
  // Initialize components of the vector potential
  if (block_size.nx3 > 1) {
    for (int k=ks; k<=ke+1; k++) {
      for (int j=js; j<=je+1; j++) {
        for (int i=is; i<=ie+1; i++) {
          if ((pbval->nblevel[1][0][1]>level && j==js)
              || (pbval->nblevel[1][2][1]>level && j==je+1)
              || (pbval->nblevel[0][1][1]>level && k==ks)
              || (pbval->nblevel[2][1][1]>level && k==ke+1)
              || (pbval->nblevel[0][0][1]>level && j==js   && k==ks)
              || (pbval->nblevel[0][2][1]>level && j==je+1 && k==ks)
              || (pbval->nblevel[2][0][1]>level && j==js   && k==ke+1)
              || (pbval->nblevel[2][2][1]>level && j==je+1 && k==ke+1)) {
            Real x1l = pcoord->x1f(i)+0.25*pcoord->dx1f(i);
            Real x1r = pcoord->x1f(i)+0.75*pcoord->dx1f(i);
            a1(k,j,i) = 0.5*(A1(x1l, pcoord->x2f(j), pcoord->x3f(k)) +
                             A1(x1r, pcoord->x2f(j), pcoord->x3f(k)));
          } else {
            if (i != ie+1) {
              a1(k,j,i) = A1_ave(pcoord->x1f(i), pcoord-> x1f(i+1), pcoord->x2f(j),
                                 pcoord->x3f(k));
            }
          }

          if ((pbval->nblevel[1][1][0]>level && i==is)
              || (pbval->nblevel[1][1][2]>level && i==ie+1)
              || (pbval->nblevel[0][1][1]>level && k==ks)
              || (pbval->nblevel[2][1][1]>level && k==ke+1)
              || (pbval->nblevel[0][1][0]>level && i==is   && k==ks)
              || (pbval->nblevel[0][1][2]>level && i==ie+1 && k==ks)
              || (pbval->nblevel[2][1][0]>level && i==is   && k==ke+1)
              || (pbval->nblevel[2][1][2]>level && i==ie+1 && k==ke+1)) {
            Real x2l = pcoord->x2f(j)+0.25*pcoord->dx2f(j);
            Real x2r = pcoord->x2f(j)+0.75*pcoord->dx2f(j);
            a2(k,j,i) = 0.5*(A2(pcoord->x1f(i), x2l, pcoord->x3f(k)) +
                             A2(pcoord->x1f(i), x2r, pcoord->x3f(k)));
          } else {
            if (j != je+1) {
              a2(k,j,i) = A2_ave(pcoord->x1f(i), pcoord->x2f(j), pcoord->x2f(j+1),
                                 pcoord->x3f(k));
            }
          }

          if ((pbval->nblevel[1][1][0]>level && i==is)
              || (pbval->nblevel[1][1][2]>level && i==ie+1)
              || (pbval->nblevel[1][0][1]>level && j==js)
              || (pbval->nblevel[1][2][1]>level && j==je+1)
              || (pbval->nblevel[1][0][0]>level && i==is   && j==js)
              || (pbval->nblevel[1][0][2]>level && i==ie+1 && j==js)
              || (pbval->nblevel[1][2][0]>level && i==is   && j==je+1)
              || (pbval->nblevel[1][2][2]>level && i==ie+1 && j==je+1)) {
            Real x3l = pcoord->x3f(k)+0.25*pcoord->dx3f(k);
            Real x3r = pcoord->x3f(k)+0.75*pcoord->dx3f(k);
            a3(k,j,i) = 0.5*(A3(pcoord->x1f(i), pcoord->x2f(j), x3l) +
                             A3(pcoord->x1f(i), pcoord->x2f(j), x3r));
          } else {
            if (k != ke+1) {
              a3(k,j,i) = A3_ave(pcoord->x1f(i), pcoord->x2f(j), pcoord->x3f(k),
                                 pcoord->x3f(k+1));
            }
          }
        }
      }
    }
  } else { // 2D or 1D:
    for (int k=ks; k<=ke+1; k++) {
      for (int j=js; j<=je+1; j++) {
        for (int i=is; i<=ie+1; i++) {
          if (i != ie+1)
            a1(k,j,i) = A1_ave(pcoord->x1f(i), pcoord-> x1f(i+1), pcoord->x2f(j),
                               pcoord->x3f(k));
          if (j != je+1)
            a2(k,j,i) = A2_ave(pcoord->x1f(i), pcoord->x2f(j), pcoord->x2f(j+1),
                               pcoord->x3f(k));
          if (k != ke+1)
            a3(k,j,i) = A3_ave(pcoord->x1f(i), pcoord->x2f(j), pcoord->x3f(k),
                               pcoord->x3f(k+1));
        }
      }
    }
  }

  // Initialize interface fields
  for (int k=ks; k<=ke; k++) {
    for (int j=js; j<=je; j++) {
      for (int i=is; i<=ie+1; i++) {
        pfield->b.x1f(k,j,i) = (a3(k  ,j+1,i) - a3(k,j,i))/pcoord->dx2f(j) -
                               (a2(k+1,j  ,i) - a2(k,j,i))/pcoord->dx3f(k);
      }
    }
  }

  for (int k=ks; k<=ke; k++) {
    for (int j=js; j<=je+1; j++) {
      for (int i=is; i<=ie; i++) {
        pfield->b.x2f(k,j,i) = (a1(k+1,j,i  ) - a1(k,j,i))/pcoord->dx3f(k) -
                               (a3(k  ,j,i+1) - a3(k,j,i))/pcoord->dx1f(i);
      }
    }
  }

  for (int k=ks; k<=ke+1; k++) {
    for (int j=js; j<=je; j++) {
      for (int i=is; i<=ie; i++) {
        pfield->b.x3f(k,j,i) = (a2(k,j  ,i+1) - a2(k,j,i))/pcoord->dx1f(i) -
                               (a1(k,j+1,i  ) - a1(k,j,i))/pcoord->dx2f(j);
      }
    }
  }

  // Now initialize rest of the cell centered quantities
  for (int k=ks; k<=ke; k++) {
<<<<<<< HEAD
  for (int j=js; j<=je; j++) {
    for (int i=is; i<=ie; i++) {
      Real x = cos_a2*(pcoord->x1v(i)*cos_a3 + pcoord->x2v(j)*sin_a3) +
               pcoord->x3v(k)*sin_a2;
      Real sn = sin(k_par*x);
      Real cs = fac*cos(k_par*x);

      phydro->u(IDN,k,j,i) = den;

      Real mx = den*v_par;
      Real my = -fac*den*v_perp*sn;
      Real mz = -fac*den*v_perp*cs;

      phydro->u(IM1,k,j,i) = mx*cos_a2*cos_a3 - my*sin_a3 - mz*sin_a2*cos_a3;
      phydro->u(IM2,k,j,i) = mx*cos_a2*sin_a3 + my*cos_a3 - mz*sin_a2*sin_a3;
      phydro->u(IM3,k,j,i) = mx*sin_a2                    + mz*cos_a2;

      if (NON_BAROTROPIC_EOS) {
        phydro->u(IEN,k,j,i) = pres/gm1 + 0.5*(b_par*b_par + b_perp*b_perp) +
            // TODO(kfelker): evaluate the impact of this change for 2nd order
            // 0.5*(SQR(0.5*(pfield->b.x1f(k,j,i) + pfield->b.x1f(k,j,i+1))) +
            //      SQR(0.5*(pfield->b.x2f(k,j,i) + pfield->b.x2f(k,j+1,i))) +
            //      SQR(0.5*(pfield->b.x3f(k,j,i) + pfield->b.x3f(k+1,j,i)))) +
            (0.5/den)*(SQR(phydro->u(IM1,k,j,i)) + SQR(phydro->u(IM2,k,j,i)) +
                       SQR(phydro->u(IM3,k,j,i)));
=======
    for (int j=js; j<=je; j++) {
      for (int i=is; i<=ie; i++) {
        Real x = cos_a2*(pcoord->x1v(i)*cos_a3 + pcoord->x2v(j)*sin_a3) +
                 pcoord->x3v(k)*sin_a2;
        Real sn = std::sin(k_par*x);
        Real cs = fac*std::cos(k_par*x);

        phydro->u(IDN,k,j,i) = den;

        Real mx = den*v_par;
        Real my = -fac*den*v_perp*sn;
        Real mz = -fac*den*v_perp*cs;

        phydro->u(IM1,k,j,i) = mx*cos_a2*cos_a3 - my*sin_a3 - mz*sin_a2*cos_a3;
        phydro->u(IM2,k,j,i) = mx*cos_a2*sin_a3 + my*cos_a3 - mz*sin_a2*sin_a3;
        phydro->u(IM3,k,j,i) = mx*sin_a2                    + mz*cos_a2;

        if (NON_BAROTROPIC_EOS) {
          phydro->u(IEN,k,j,i) =
              pres/gm1 +
              0.5*(SQR(0.5*(pfield->b.x1f(k,j,i) + pfield->b.x1f(k,j,i+1))) +
                   SQR(0.5*(pfield->b.x2f(k,j,i) + pfield->b.x2f(k,j+1,i))) +
                   SQR(0.5*(pfield->b.x3f(k,j,i) + pfield->b.x3f(k+1,j,i)))) +
              (0.5/den)*(SQR(phydro->u(IM1,k,j,i)) + SQR(phydro->u(IM2,k,j,i)) +
                         SQR(phydro->u(IM3,k,j,i)));
        }
>>>>>>> b3456ce4
      }
    }
  }

  return;
}

namespace {
//----------------------------------------------------------------------------------------
//! \fn Real A1(const Real x1,const Real x2,const Real x3)
//  \brief A1: 1-component of vector potential, using a gauge such that Ax = 0, and Ay,
//  Az are functions of x and y alone.

Real A1(const Real x1, const Real x2, const Real x3) {
  Real x =  x1*cos_a2*cos_a3 + x2*cos_a2*sin_a3 + x3*sin_a2;
  Real y = -x1*sin_a3        + x2*cos_a3;
  Real Ay = fac*(b_perp/k_par)*std::sin(k_par*(x));
  Real Az = (b_perp/k_par)*std::cos(k_par*(x)) + b_par*y;

  return -Ay*sin_a3 - Az*sin_a2*cos_a3;
}

//----------------------------------------------------------------------------------------
//! \fn Real A2(const Real x1,const Real x2,const Real x3)
//  \brief A2: 2-component of vector potential

Real A2(const Real x1, const Real x2, const Real x3) {
  Real x =  x1*cos_a2*cos_a3 + x2*cos_a2*sin_a3 + x3*sin_a2;
  Real y = -x1*sin_a3        + x2*cos_a3;
  Real Ay = fac*(b_perp/k_par)*std::sin(k_par*(x));
  Real Az = (b_perp/k_par)*std::cos(k_par*(x)) + b_par*y;

  return Ay*cos_a3 - Az*sin_a2*sin_a3;
}

//----------------------------------------------------------------------------------------
//! \fn Real A3(const Real x1,const Real x2,const Real x3)
//  \brief A3: 3-component of vector potential

Real A3(const Real x1, const Real x2, const Real x3) {
  Real x =  x1*cos_a2*cos_a3 + x2*cos_a2*sin_a3 + x3*sin_a2;
  Real y = -x1*sin_a3        + x2*cos_a3;
  Real Az = (b_perp/k_par)*std::cos(k_par*(x)) + b_par*y;

  return Az*cos_a2;
}
<<<<<<< HEAD

//----------------------------------------------------------------------------------------
//! \fn static Real A1_ave(const Real x1,const Real x2,const Real x3)
//  \brief A1_ave: 1-component of vector potential averaged along x1 edge
// TODO(kfelker): consider switching dx1f to pco->dx1f, etc

static Real A1_ave(const Real x1f, const Real x1f_ip1, const Real x2, const Real x3) {
  Real x =  cos_a2*cos_a3*x1f + cos_a2*sin_a3*x2 + sin_a2*x3;
  Real x_ip1 =  cos_a2*cos_a3*x1f_ip1 + cos_a2*sin_a3*x2 + sin_a2*x3;
  Real dx1f = x1f_ip1 - x1f;
  Real Ay, Az;

  if (cos_a3 != 0.0 && cos_a2 != 0.0) {
    Ay =  (fac*b_perp/(SQR(k_par)*cos_a3*cos_a2))*(-cos(k_par*x_ip1) + cos(k_par*x));
  } else {
    // vertical (+x2) OR polar (+x3) coordinate aligned wave--- Ay uniform on the x1 edge
    Ay = dx1f*((fac*b_perp/k_par)*sin(k_par*(x))); // x  = x_ip1
  }
  if (cos_a2 != 0.0) {
    // cancelling cos_a3 factor
    Az = b_perp/(SQR(k_par)*cos_a2)*(sin(k_par*x_ip1) - sin(k_par*x));
  } else { // polar (+x3) coordinate aligned wave: only linear term in Az changes along x1
    Az = dx1f*((cos_a3*b_perp/k_par)*cos(k_par*x)); // x = x3
  }
  Az += b_par*cos_a3*(-sin_a3*0.5*(SQR(x1f_ip1) - SQR(x1f)) + dx1f*cos_a3*x2);

  return (-Ay*sin_a3 - Az*sin_a2)/dx1f;
}

//----------------------------------------------------------------------------------------
//! \fn static Real A2(const Real x1,const Real x2,const Real x3)
//  \brief A2_ave: 2-component of vector potential averaged along x2 edge

static Real A2_ave(const Real x1, const Real x2f, const Real x2f_jp1, const Real x3) {
  Real x =  cos_a2*cos_a3*x1 + cos_a2*sin_a3*x2f + sin_a2*x3;
  Real x_jp1 =  cos_a2*cos_a3*x1 + cos_a2*sin_a3*x2f_jp1 + sin_a2*x3;
  Real dx2f = x2f_jp1 - x2f;
  Real Ay, Az;

  if (sin_a3 != 0.0 && cos_a2 != 0.0) {
    Ay =  (fac*b_perp/(SQR(k_par)*cos_a2*sin_a3))*(-cos(k_par*x_jp1) + cos(k_par*x));
  } else {
    // horizontal (+x1) OR polar (+x3) coordinate aligned wave--- Ay uniform on x2 edge
    Ay = dx2f*((fac*b_perp/k_par)*sin(k_par*(x))); // x = x_jp1
  }
  if (cos_a2 != 0.0) {
    // cancelling sin_a3 factor
    Az = b_perp/(SQR(k_par)*cos_a2)*(sin(k_par*x_jp1) - sin(k_par*x));
  } else { // polar (+x3) coordinate aligned wave: only linear term in Az changes along x2
    Az = dx2f*((sin_a3*b_perp/k_par)*cos(k_par*x)); // x = x3
  }
  Az += b_par*sin_a3*(-dx2f*sin_a3*x1 + cos_a3*0.5*(SQR(x2f_jp1) - SQR(x2f)));

  return (Ay*cos_a3 - Az*sin_a2)/dx2f;
}

//----------------------------------------------------------------------------------------
//! \fn static Real A3_ave(const Real x1,const Real x2,const Real x3f,const Real x3f_kp1)
//  \brief A3_ave: 3-component of vector potential averaged along x3 edge

static Real A3_ave(const Real x1, const Real x2, const Real x3f, const Real x3f_kp1) {
  Real x =  cos_a2*cos_a3*x1 + cos_a2*sin_a3*x2 + sin_a2*x3f;
  Real x_kp1 =  cos_a2*cos_a3*x1 + cos_a2*sin_a3*x2 + sin_a2*x3f_kp1;
  Real y = -x1*sin_a3        + x2*cos_a3;
  Real dx3f = x3f_kp1 - x3f;
  Real Az;

  if (sin_a2 != 0.0) {
    Az = cos_a2*(b_perp/(SQR(k_par)*sin_a2)*(sin(k_par*x_kp1) - sin(k_par*x))
                 + dx3f*b_par*y); // y never depends on x3
  } else { // wave propagates in x1-x2 plane
    Az = dx3f*((b_perp/k_par)*cos(k_par*(x)) + b_par*y); // x, y do not depend on x3
  }
  return Az/dx3f;
}
=======
} // namespace
>>>>>>> b3456ce4
<|MERGE_RESOLUTION|>--- conflicted
+++ resolved
@@ -19,12 +19,8 @@
 
 // C++ headers
 #include <algorithm>
-<<<<<<< HEAD
 #include <cmath>      // std::sqrt(), std::fabs()
-=======
-#include <cmath>      // sqrt()
-#include <cstdio>     // fopen(), fprintf(), freopen()
->>>>>>> b3456ce4
+// #include <cstdio>     // fopen(), fprintf(), freopen()
 #include <iostream>   // endl
 #include <sstream>    // stringstream
 #include <stdexcept>  // runtime_error
@@ -48,25 +44,9 @@
 namespace {
 // Parameters which define initial solution -- made global so that they can be shared
 // with functions A1,2,3 which compute vector potentials
-<<<<<<< HEAD
-static Real den, pres, gm1, b_par, b_perp, v_perp, v_par;
-static Real ang_2, ang_3; // Rotation angles about the y and z' axis
-static bool ang_2_vert, ang_3_vert; // Switches to set ang_2 and/or ang_3 to pi/2
-static Real fac, sin_a2, cos_a2, sin_a3, cos_a3;
-static Real lambda, k_par; // Wavelength, 2*PI/wavelength
-
-// functions to compute vector potential to initialize the solution
-static Real A1(const Real x1, const Real x2, const Real x3);
-static Real A2(const Real x1, const Real x2, const Real x3);
-static Real A3(const Real x1, const Real x2, const Real x3);
-
-// edge-averaged values
-static Real A1_ave(const Real x1f, const Real x1f_ip1, const Real x2, const Real x3);
-static Real A2_ave(const Real x1, const Real x2f, const Real x2f_jp1, const Real x3);
-static Real A3_ave(const Real x1, const Real x2, const Real x3f, const Real x3f_kp1);
-=======
 Real den, pres, gm1, b_par, b_perp, v_perp, v_par;
 Real ang_2, ang_3; // Rotation angles about the y and z' axis
+static bool ang_2_vert, ang_3_vert; // Switches to set ang_2 and/or ang_3 to pi/2
 Real fac, sin_a2, cos_a2, sin_a3, cos_a3;
 Real lambda, k_par; // Wavelength, 2*PI/wavelength
 
@@ -74,8 +54,11 @@
 Real A1(const Real x1, const Real x2, const Real x3);
 Real A2(const Real x1, const Real x2, const Real x3);
 Real A3(const Real x1, const Real x2, const Real x3);
+// edge-averaged values
+static Real AveA1(const Real x1f, const Real x1f_ip1, const Real x2, const Real x3);
+static Real AveA2(const Real x1, const Real x2f, const Real x2f_jp1, const Real x3);
+static Real AveA3(const Real x1, const Real x2, const Real x3f, const Real x3f_kp1);
 } // namespace
->>>>>>> b3456ce4
 
 //========================================================================================
 //! \fn void Mesh::InitUserMeshData(ParameterInput *pin)
@@ -91,19 +74,19 @@
   //    For wavevector along grid diagonal, do not input values for ang_2/ang_3.
   // Code below will automatically calculate these imposing periodicity and exactly one
   // wavelength along each grid direction
-  b_par = pin->GetReal("problem","b_par");
-  b_perp = pin->GetReal("problem","b_perp");
-  v_par = pin->GetReal("problem","v_par");
-  ang_2 = pin->GetOrAddReal("problem","ang_2",-999.9);
-  ang_3 = pin->GetOrAddReal("problem","ang_3",-999.9);
+  b_par = pin->GetReal("problem", "b_par");
+  b_perp = pin->GetReal("problem", "b_perp");
+  v_par = pin->GetReal("problem", "v_par");
+  ang_2 = pin->GetOrAddReal("problem", "ang_2", -999.9);
+  ang_3 = pin->GetOrAddReal("problem", "ang_3", -999.9);
   ang_2_vert = pin->GetOrAddBoolean("problem", "ang_2_vert", false);
   ang_3_vert = pin->GetOrAddBoolean("problem", "ang_3_vert", false);
-  Real dir = pin->GetOrAddReal("problem","dir",1); // right(1)/left(2) polarization
+  Real dir = pin->GetOrAddReal("problem", "dir", 1); // right(1)/left(2) polarization
   if (NON_BAROTROPIC_EOS) {
-    Real gam   = pin->GetReal("hydro","gamma");
+    Real gam   = pin->GetReal("hydro", "gamma");
     gm1 = (gam - 1.0);
   }
-  pres = pin->GetReal("problem","pres");
+  pres = pin->GetReal("problem", "pres");
   den = 1.0;
 
   Real x1size = mesh_size.x1max - mesh_size.x1min;
@@ -115,7 +98,6 @@
   sin_a3 = std::sin(ang_3);
   cos_a3 = std::cos(ang_3);
 
-<<<<<<< HEAD
   // Override ang_3 input and hardcode vertical (along x2 axis) wavevector
   if (ang_3_vert == true) {
     sin_a3 = 1.0;
@@ -123,14 +105,9 @@
     ang_3 = 0.5*M_PI;
   }
 
-  if (ang_2 == -999.9) ang_2 = atan(0.5*(x1size*cos_a3 + x2size*sin_a3)/x3size);
-  sin_a2 = sin(ang_2);
-  cos_a2 = cos(ang_2);
-=======
   if (ang_2 == -999.9) ang_2 = std::atan(0.5*(x1size*cos_a3 + x2size*sin_a3)/x3size);
   sin_a2 = std::sin(ang_2);
   cos_a2 = std::cos(ang_2);
->>>>>>> b3456ce4
 
   // Override ang_2 input and hardcode vertical (along x3 axis) wavevector
   if (ang_2_vert == true) {
@@ -145,8 +122,8 @@
 
   // For lambda choose the smaller of the 3
   lambda = x1;
-  if (mesh_size.nx2 > 1 && ang_3 != 0.0) lambda = std::min(lambda,x2);
-  if (mesh_size.nx3 > 1 && ang_2 != 0.0) lambda = std::min(lambda,x3);
+  if (mesh_size.nx2 > 1 && ang_3 != 0.0) lambda = std::min(lambda, x2);
+  if (mesh_size.nx3 > 1 && ang_2 != 0.0) lambda = std::min(lambda, x3);
 
   // If cos_a2 or cos_a3 = 0, need to override lambda
   if (ang_3_vert == true)
@@ -178,21 +155,21 @@
   for (int i=0; i<(NHYDRO+NFIELD); ++i) err[i]=0.0;
 
   MeshBlock *pmb = pblock;
-<<<<<<< HEAD
   BoundaryValues *pbval;
   while (pmb != NULL) {
-    pbval=pmb->pbval;
-    int il=pmb->is, iu=pmb->ie, jl=pmb->js, ju=pmb->je, kl=pmb->ks, ku=pmb->ke;
+    pbval = pmb->pbval;
+    int il = pmb->is, iu = pmb->ie, jl = pmb->js, ju = pmb->je, kl = pmb->ks,
+        ku = pmb->ke;
     // adjust loop limits for fourth order error calculation
     //------------------------------------------------
     if (pmb->precon->correct_err == true) {
       // Expand loop limits on all sides by one
-      if (pbval->nblevel[1][1][0]!=-1) il-=1;
-      if (pbval->nblevel[1][1][2]!=-1) iu+=1;
-      if (pbval->nblevel[1][0][1]!=-1) jl-=1;
-      if (pbval->nblevel[1][2][1]!=-1) ju+=1;
-      if (pbval->nblevel[0][1][1]!=-1) kl-=1;
-      if (pbval->nblevel[2][1][1]!=-1) ku+=1;
+      if (pbval->nblevel[1][1][0]!=-1) il -= 1;
+      if (pbval->nblevel[1][1][2]!=-1) iu += 1;
+      if (pbval->nblevel[1][0][1]!=-1) jl -= 1;
+      if (pbval->nblevel[1][2][1]!=-1) ju += 1;
+      if (pbval->nblevel[0][1][1]!=-1) kl -= 1;
+      if (pbval->nblevel[2][1][1]!=-1) ku += 1;
     }
     // Save analytic solution of conserved variables in 4D scratch array
     AthenaArray<Real> cons_;
@@ -203,7 +180,7 @@
     // Even for MHD, there are only cell-centered mesh variables
     int ncells4 = NHYDRO + NFIELD;
     int nl = 0;
-    int nu = ncells4-1;
+    int nu = ncells4 - 1;
     cons_.NewAthenaArray(ncells4, ncells3, ncells2, ncells1);
 
     //  Compute errors at cell centers
@@ -212,21 +189,8 @@
         for (int i=il; i<=iu; i++) {
           Real x = cos_a2*(pmb->pcoord->x1v(i)*cos_a3 + pmb->pcoord->x2v(j)*sin_a3)
               + pmb->pcoord->x3v(k)*sin_a2;
-          Real sn = sin(k_par*x);
-          Real cs = fac*cos(k_par*x);
-=======
-  while (pmb != nullptr) {
-    //  Compute errors
-    for (int k=pmb->ks; k<=pmb->ke; k++) {
-      for (int j=pmb->js; j<=pmb->je; j++) {
-        for (int i=pmb->is; i<=pmb->ie; i++) {
-          Real x = cos_a2*(pmb->pcoord->x1v(i)*cos_a3 + pmb->pcoord->x2v(j)*sin_a3)
-                   + pmb->pcoord->x3v(k)*sin_a2;
           Real sn = std::sin(k_par*x);
           Real cs = fac*std::cos(k_par*x);
-
-          err[IDN] += std::fabs(den - pmb->phydro->u(IDN,k,j,i));
->>>>>>> b3456ce4
 
           Real mx = den*v_par;
           Real my = -fac*den*v_perp*sn;
@@ -234,18 +198,12 @@
           Real m1 = mx*cos_a2*cos_a3 - my*sin_a3 - mz*sin_a2*cos_a3;
           Real m2 = mx*cos_a2*sin_a3 + my*cos_a3 - mz*sin_a2*sin_a3;
           Real m3 = mx*sin_a2                    + mz*cos_a2;
-<<<<<<< HEAD
 
           // Store analytic solution at cell-centers
           cons_(IDN,k,j,i) = den;
           cons_(IM1,k,j,i) = m1;
           cons_(IM2,k,j,i) = m2;
           cons_(IM3,k,j,i) = m3;
-=======
-          err[IM1] += std::fabs(m1 - pmb->phydro->u(IM1,k,j,i));
-          err[IM2] += std::fabs(m2 - pmb->phydro->u(IM2,k,j,i));
-          err[IM3] += std::fabs(m3 - pmb->phydro->u(IM3,k,j,i));
->>>>>>> b3456ce4
 
           Real bx = b_par;
           Real by = b_perp*sn;
@@ -253,14 +211,13 @@
           Real b1 = bx*cos_a2*cos_a3 - by*sin_a3 - bz*sin_a2*cos_a3;
           Real b2 = bx*cos_a2*sin_a3 + by*cos_a3 - bz*sin_a2*sin_a3;
           Real b3 = bx*sin_a2                    + bz*cos_a2;
-<<<<<<< HEAD
           cons_(NHYDRO+IB1,k,j,i) = b1;
           cons_(NHYDRO+IB2,k,j,i) = b2;
           cons_(NHYDRO+IB3,k,j,i) = b3;
 
           if (NON_BAROTROPIC_EOS) {
             Real e0 = pres/gm1 + 0.5*(m1*m1 + m2*m2 + m3*m3)/den
-                + 0.5*(b1*b1+b2*b2+b3*b3);
+                      + 0.5*(b1*b1 + b2*b2 + b3*b3);
             cons_(IEN,k,j,i) = e0;
           }
         }
@@ -270,7 +227,7 @@
     // -------------------------------
     if (pmb->precon->correct_err == true) {
       // Restore loop limits to real cells only
-      il=pmb->is, iu=pmb->ie, jl=pmb->js, ju=pmb->je, kl=pmb->ks, ku=pmb->ke;
+      il = pmb->is, iu = pmb->ie, jl = pmb->js, ju = pmb->je, kl = pmb->ks, ku = pmb->ke;
 
       // Compute and store Laplacian of cell-centered conserved variables, Hydro and Bcc
       AthenaArray<Real> delta_cons_;
@@ -327,27 +284,13 @@
     }
     // TODO(kfelker): don't de/allocate per MeshBlock
     cons_.DeleteAthenaArray();
-=======
-          err[NHYDRO + IB1] += std::fabs(b1 - pmb->pfield->bcc(IB1,k,j,i));
-          err[NHYDRO + IB2] += std::fabs(b2 - pmb->pfield->bcc(IB2,k,j,i));
-          err[NHYDRO + IB3] += std::fabs(b3 - pmb->pfield->bcc(IB3,k,j,i));
-
-          if (NON_BAROTROPIC_EOS) {
-            Real e0 = pres/gm1 + 0.5*(m1*m1 + m2*m2 + m3*m3)/den
-                      + 0.5*(b1*b1+b2*b2+b3*b3);
-            err[IEN] += std::fabs(e0 - pmb->phydro->u(IEN,k,j,i));
-          }
-        }
-      }
-    }
->>>>>>> b3456ce4
-    pmb=pmb->next;
+    pmb = pmb->next;
   }
 
   // TODO(kfelker): extend to MPI and l1, lmax errors like linear_wave.cpp
   // normalize errors by volume
-  Real vol= (mesh_size.x1max-mesh_size.x1min)*(mesh_size.x2max-mesh_size.x2min)
-      *(mesh_size.x3max-mesh_size.x3min);
+  Real vol = (mesh_size.x1max - mesh_size.x1min)*(mesh_size.x2max - mesh_size.x2min)
+             *(mesh_size.x3max - mesh_size.x3min);
   for (int i=0; i<(NHYDRO+NFIELD); ++i) err[i] = err[i]/vol;
 
   // compute RMS error
@@ -429,8 +372,8 @@
                              A1(x1r, pcoord->x2f(j), pcoord->x3f(k)));
           } else {
             if (i != ie+1) {
-              a1(k,j,i) = A1_ave(pcoord->x1f(i), pcoord-> x1f(i+1), pcoord->x2f(j),
-                                 pcoord->x3f(k));
+              a1(k,j,i) = AveA1(pcoord->x1f(i), pcoord-> x1f(i+1), pcoord->x2f(j),
+                                pcoord->x3f(k));
             }
           }
 
@@ -448,8 +391,8 @@
                              A2(pcoord->x1f(i), x2r, pcoord->x3f(k)));
           } else {
             if (j != je+1) {
-              a2(k,j,i) = A2_ave(pcoord->x1f(i), pcoord->x2f(j), pcoord->x2f(j+1),
-                                 pcoord->x3f(k));
+              a2(k,j,i) = AveA2(pcoord->x1f(i), pcoord->x2f(j), pcoord->x2f(j+1),
+                                pcoord->x3f(k));
             }
           }
 
@@ -467,8 +410,8 @@
                              A3(pcoord->x1f(i), pcoord->x2f(j), x3r));
           } else {
             if (k != ke+1) {
-              a3(k,j,i) = A3_ave(pcoord->x1f(i), pcoord->x2f(j), pcoord->x3f(k),
-                                 pcoord->x3f(k+1));
+              a3(k,j,i) = AveA3(pcoord->x1f(i), pcoord->x2f(j), pcoord->x3f(k),
+                                pcoord->x3f(k+1));
             }
           }
         }
@@ -479,14 +422,14 @@
       for (int j=js; j<=je+1; j++) {
         for (int i=is; i<=ie+1; i++) {
           if (i != ie+1)
-            a1(k,j,i) = A1_ave(pcoord->x1f(i), pcoord-> x1f(i+1), pcoord->x2f(j),
-                               pcoord->x3f(k));
+            a1(k,j,i) = AveA1(pcoord->x1f(i), pcoord-> x1f(i+1), pcoord->x2f(j),
+                              pcoord->x3f(k));
           if (j != je+1)
-            a2(k,j,i) = A2_ave(pcoord->x1f(i), pcoord->x2f(j), pcoord->x2f(j+1),
-                               pcoord->x3f(k));
+            a2(k,j,i) = AveA2(pcoord->x1f(i), pcoord->x2f(j), pcoord->x2f(j+1),
+                              pcoord->x3f(k));
           if (k != ke+1)
-            a3(k,j,i) = A3_ave(pcoord->x1f(i), pcoord->x2f(j), pcoord->x3f(k),
-                               pcoord->x3f(k+1));
+            a3(k,j,i) = AveA3(pcoord->x1f(i), pcoord->x2f(j), pcoord->x3f(k),
+                              pcoord->x3f(k+1));
         }
       }
     }
@@ -522,33 +465,6 @@
 
   // Now initialize rest of the cell centered quantities
   for (int k=ks; k<=ke; k++) {
-<<<<<<< HEAD
-  for (int j=js; j<=je; j++) {
-    for (int i=is; i<=ie; i++) {
-      Real x = cos_a2*(pcoord->x1v(i)*cos_a3 + pcoord->x2v(j)*sin_a3) +
-               pcoord->x3v(k)*sin_a2;
-      Real sn = sin(k_par*x);
-      Real cs = fac*cos(k_par*x);
-
-      phydro->u(IDN,k,j,i) = den;
-
-      Real mx = den*v_par;
-      Real my = -fac*den*v_perp*sn;
-      Real mz = -fac*den*v_perp*cs;
-
-      phydro->u(IM1,k,j,i) = mx*cos_a2*cos_a3 - my*sin_a3 - mz*sin_a2*cos_a3;
-      phydro->u(IM2,k,j,i) = mx*cos_a2*sin_a3 + my*cos_a3 - mz*sin_a2*sin_a3;
-      phydro->u(IM3,k,j,i) = mx*sin_a2                    + mz*cos_a2;
-
-      if (NON_BAROTROPIC_EOS) {
-        phydro->u(IEN,k,j,i) = pres/gm1 + 0.5*(b_par*b_par + b_perp*b_perp) +
-            // TODO(kfelker): evaluate the impact of this change for 2nd order
-            // 0.5*(SQR(0.5*(pfield->b.x1f(k,j,i) + pfield->b.x1f(k,j,i+1))) +
-            //      SQR(0.5*(pfield->b.x2f(k,j,i) + pfield->b.x2f(k,j+1,i))) +
-            //      SQR(0.5*(pfield->b.x3f(k,j,i) + pfield->b.x3f(k+1,j,i)))) +
-            (0.5/den)*(SQR(phydro->u(IM1,k,j,i)) + SQR(phydro->u(IM2,k,j,i)) +
-                       SQR(phydro->u(IM3,k,j,i)));
-=======
     for (int j=js; j<=je; j++) {
       for (int i=is; i<=ie; i++) {
         Real x = cos_a2*(pcoord->x1v(i)*cos_a3 + pcoord->x2v(j)*sin_a3) +
@@ -568,18 +484,17 @@
 
         if (NON_BAROTROPIC_EOS) {
           phydro->u(IEN,k,j,i) =
-              pres/gm1 +
-              0.5*(SQR(0.5*(pfield->b.x1f(k,j,i) + pfield->b.x1f(k,j,i+1))) +
-                   SQR(0.5*(pfield->b.x2f(k,j,i) + pfield->b.x2f(k,j+1,i))) +
-                   SQR(0.5*(pfield->b.x3f(k,j,i) + pfield->b.x3f(k+1,j,i)))) +
+              pres/gm1 + 0.5*(b_par*b_par + b_perp*b_perp) +
+              // TODO(kfelker): evaluate the impact of this change for 2nd order
+              // 0.5*(SQR(0.5*(pfield->b.x1f(k,j,i) + pfield->b.x1f(k,j,i+1))) +
+              //      SQR(0.5*(pfield->b.x2f(k,j,i) + pfield->b.x2f(k,j+1,i))) +
+              //      SQR(0.5*(pfield->b.x3f(k,j,i) + pfield->b.x3f(k+1,j,i)))) +
               (0.5/den)*(SQR(phydro->u(IM1,k,j,i)) + SQR(phydro->u(IM2,k,j,i)) +
                          SQR(phydro->u(IM3,k,j,i)));
         }
->>>>>>> b3456ce4
-      }
-    }
-  }
-
+      }
+    }
+  }
   return;
 }
 
@@ -622,14 +537,13 @@
 
   return Az*cos_a2;
 }
-<<<<<<< HEAD
 
 //----------------------------------------------------------------------------------------
-//! \fn static Real A1_ave(const Real x1,const Real x2,const Real x3)
-//  \brief A1_ave: 1-component of vector potential averaged along x1 edge
+//! \fn static Real AveA1(const Real x1,const Real x2,const Real x3)
+//  \brief AveA1: 1-component of vector potential averaged along x1 edge
 // TODO(kfelker): consider switching dx1f to pco->dx1f, etc
 
-static Real A1_ave(const Real x1f, const Real x1f_ip1, const Real x2, const Real x3) {
+static Real AveA1(const Real x1f, const Real x1f_ip1, const Real x2, const Real x3) {
   Real x =  cos_a2*cos_a3*x1f + cos_a2*sin_a3*x2 + sin_a2*x3;
   Real x_ip1 =  cos_a2*cos_a3*x1f_ip1 + cos_a2*sin_a3*x2 + sin_a2*x3;
   Real dx1f = x1f_ip1 - x1f;
@@ -654,9 +568,9 @@
 
 //----------------------------------------------------------------------------------------
 //! \fn static Real A2(const Real x1,const Real x2,const Real x3)
-//  \brief A2_ave: 2-component of vector potential averaged along x2 edge
-
-static Real A2_ave(const Real x1, const Real x2f, const Real x2f_jp1, const Real x3) {
+//  \brief AveA2: 2-component of vector potential averaged along x2 edge
+
+static Real AveA2(const Real x1, const Real x2f, const Real x2f_jp1, const Real x3) {
   Real x =  cos_a2*cos_a3*x1 + cos_a2*sin_a3*x2f + sin_a2*x3;
   Real x_jp1 =  cos_a2*cos_a3*x1 + cos_a2*sin_a3*x2f_jp1 + sin_a2*x3;
   Real dx2f = x2f_jp1 - x2f;
@@ -680,10 +594,10 @@
 }
 
 //----------------------------------------------------------------------------------------
-//! \fn static Real A3_ave(const Real x1,const Real x2,const Real x3f,const Real x3f_kp1)
-//  \brief A3_ave: 3-component of vector potential averaged along x3 edge
-
-static Real A3_ave(const Real x1, const Real x2, const Real x3f, const Real x3f_kp1) {
+//! \fn static Real AveA3(const Real x1,const Real x2,const Real x3f,const Real x3f_kp1)
+//  \brief AveA3: 3-component of vector potential averaged along x3 edge
+
+static Real AveA3(const Real x1, const Real x2, const Real x3f, const Real x3f_kp1) {
   Real x =  cos_a2*cos_a3*x1 + cos_a2*sin_a3*x2 + sin_a2*x3f;
   Real x_kp1 =  cos_a2*cos_a3*x1 + cos_a2*sin_a3*x2 + sin_a2*x3f_kp1;
   Real y = -x1*sin_a3        + x2*cos_a3;
@@ -698,6 +612,4 @@
   }
   return Az/dx3f;
 }
-=======
-} // namespace
->>>>>>> b3456ce4
+} // namespace