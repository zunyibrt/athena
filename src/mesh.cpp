--- conflicted
+++ resolved
@@ -595,19 +595,11 @@
   if(resfile.Read_all(&nbtotal, sizeof(int), 1)!=1) nerr++;
   if(resfile.Read_all(&root_level, sizeof(int), 1)!=1) nerr++;
   current_level=root_level;
-<<<<<<< HEAD
-  if(resfile.Read(&mesh_size, sizeof(RegionSize), 1)!=1) nerr++;
-  if(resfile.Read(&time, sizeof(Real), 1)!=1) nerr++;
-  if(resfile.Read(&dt, sizeof(Real), 1)!=1) nerr++;
-  if(resfile.Read(&ncycle, sizeof(int), 1)!=1) nerr++;
-  if(resfile.Read(&(datasize), sizeof(IOWrapperSize_t), 1)!=1) nerr++;
-=======
   if(resfile.Read_all(&mesh_size, sizeof(RegionSize), 1)!=1) nerr++;
   if(resfile.Read_all(&time, sizeof(Real), 1)!=1) nerr++;
   if(resfile.Read_all(&dt, sizeof(Real), 1)!=1) nerr++;
   if(resfile.Read_all(&ncycle, sizeof(int), 1)!=1) nerr++;
   if(resfile.Read_all(&(datasize), sizeof(IOWrapperSize_t), 1)!=1) nerr++;
->>>>>>> 53a1b936
   if(nerr>0) {
     msg << "### FATAL ERROR in Mesh constructor" << std::endl
         << "The restarting file is broken." << std::endl;
@@ -662,7 +654,7 @@
   listsize=sizeof(LogicalLocation)+sizeof(Real);
   //allocate the idlist buffer
   char *idlist = new char [listsize*nbtotal];
-  if(resfile.Read_all(idlist,listsize,nbtotal)!=nbtotal) nerr++;
+  if(resfile.Read(idlist,listsize,nbtotal)!=nbtotal) nerr++;
   int os=0;
   for(int i=0;i<nbtotal;i++) {
     memcpy(&(loclist[i]), &(idlist[os]), sizeof(LogicalLocation));
@@ -774,33 +766,19 @@
   // load MeshBlocks (parallel)
   resfile.Read_at_all(mbdata, datasize, nb, headeroffset+nbs*datasize);
   for(i=nbs;i<=nbe;i++) {
-<<<<<<< HEAD
-    SetBlockSizeAndBoundaries(loclist[i], block_size, block_bcs,block_rad_bcs);
-    // load the data into the buffer
-    resfile.Read_at(mbdata, datasize, 1, headeroffset+i*datasize);
+    int buff_os = datasize/sizeof(Real) * (i-nbs);
+    SetBlockSizeAndBoundaries(loclist[i], block_size, block_bcs, block_rad_bcs);
     // create a block and add into the link list
     if(i==nbs) {
       pblock = new MeshBlock(i, i-nbs, this, pin, loclist[i], block_size,
                              block_bcs, block_rad_bcs,
-                             costlist[i], ranklist, nslist, mbdata);
-=======
-    int buff_os = datasize/sizeof(Real) * (i-nbs);
-    SetBlockSizeAndBoundaries(loclist[i], block_size, block_bcs);
-    // create a block and add into the link list
-    if(i==nbs) {
-      pblock = new MeshBlock(i, i-nbs, this, pin, loclist[i], block_size,
-                             block_bcs, costlist[i], mbdata+buff_os);
->>>>>>> 53a1b936
+                             costlist[i], mbdata+buff_os);
       pfirst = pblock;
     }
     else {
       pblock->next = new MeshBlock(i, i-nbs, this, pin, loclist[i], block_size,
-<<<<<<< HEAD
                                    block_bcs, block_rad_bcs, costlist[i],
-                                   ranklist, nslist, mbdata);
-=======
-                                   block_bcs, costlist[i], mbdata+buff_os);
->>>>>>> 53a1b936
+                                   mbdata+buff_os);
       pblock->next->prev = pblock;
       pblock = pblock->next;
     }
@@ -1058,12 +1036,7 @@
 
 MeshBlock::MeshBlock(int igid, int ilid, Mesh *pm, ParameterInput *pin,
            LogicalLocation iloc, RegionSize input_block, enum BoundaryFlag *input_bcs,
-<<<<<<< HEAD
-           enum BoundaryFlag *input_rad_bcs,
-           Real icost, int *ranklist, int *nslist, Real *mbdata)
-=======
-           Real icost, Real *mbdata)
->>>>>>> 53a1b936
+           enum BoundaryFlag *input_rad_bcs, Real icost, Real *mbdata)
 {
   std::stringstream msg;
   pmy_mesh = pm;
